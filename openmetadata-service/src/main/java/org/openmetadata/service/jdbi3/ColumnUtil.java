--- conflicted
+++ resolved
@@ -10,12 +10,9 @@
 import java.util.Set;
 import java.util.stream.Collectors;
 import org.openmetadata.schema.type.Column;
-<<<<<<< HEAD
 import org.openmetadata.schema.type.TagLabel;
-=======
 import org.openmetadata.service.exception.CatalogExceptionMessage;
 import org.openmetadata.service.util.FullyQualifiedName;
->>>>>>> e1b193a7
 
 public final class ColumnUtil {
   private ColumnUtil() {}
@@ -47,7 +44,6 @@
         .withChildren(children);
   }
 
-<<<<<<< HEAD
   public static boolean hasPiiSensitiveTag(Column column) {
     return getAllTags(column).stream().anyMatch(SENSITIVE_PII_TAG::equals);
   }
@@ -61,7 +57,8 @@
       tags.addAll(getAllTags(c));
     }
     return tags;
-=======
+  }
+
   public static void setColumnFQN(String parentFQN, List<Column> columns) {
     columns.forEach(
         c -> {
@@ -85,6 +82,5 @@
     if (!validColumn) {
       throw new IllegalArgumentException(CatalogExceptionMessage.invalidColumnFQN(columnFQN));
     }
->>>>>>> e1b193a7
   }
 }