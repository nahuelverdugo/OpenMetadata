--- conflicted
+++ resolved
@@ -21,19 +21,6 @@
 import javax.ws.rs.core.SecurityContext;
 import lombok.extern.slf4j.Slf4j;
 import org.jdbi.v3.core.Jdbi;
-<<<<<<< HEAD
-import org.openmetadata.api.configuration.airflow.AuthConfiguration;
-import org.openmetadata.schema.api.configuration.airflow.AirflowConfiguration;
-import org.openmetadata.schema.auth.BasicAuthMechanism;
-import org.openmetadata.schema.auth.JWTAuthMechanism;
-import org.openmetadata.schema.auth.JWTTokenExpiry;
-import org.openmetadata.schema.auth.SSOAuthMechanism;
-import org.openmetadata.schema.email.SmtpSettings;
-import org.openmetadata.schema.entity.teams.AuthenticationMechanism;
-import org.openmetadata.schema.entity.teams.User;
-import org.openmetadata.schema.security.client.OpenMetadataJWTClientConfig;
-=======
->>>>>>> d07f1a9d
 import org.openmetadata.schema.type.ResourcePermission;
 import org.openmetadata.service.OpenMetadataApplicationConfig;
 import org.openmetadata.service.security.policyevaluator.OperationContext;
@@ -104,132 +91,6 @@
     return subjectContext.isAdmin() || subjectContext.isBot();
   }
 
-<<<<<<< HEAD
-  private void addUsers(Set<String> users, String domain, Boolean isAdmin) {
-    for (String userName : users) {
-      User user = user(userName, domain, userName).withIsAdmin(isAdmin);
-      addOrUpdateUser(user);
-    }
-  }
-
-  private static User addOrUpdateUser(User user) {
-    EntityRepository<User> userRepository = Entity.getEntityRepository(Entity.USER);
-    try {
-      RestUtil.PutResponse<User> addedUser = userRepository.createOrUpdate(null, user);
-      // should not log the user auth details in LOGS
-      LOG.debug("Added user entry: {}", addedUser.getEntity().getName());
-      return addedUser.getEntity();
-    } catch (Exception exception) {
-      // In HA set up the other server may have already added the user.
-      LOG.debug("Caught exception", exception);
-      user.setAuthenticationMechanism(null);
-      LOG.debug("User entry: {} already exists.", user.getName());
-    }
-    return null;
-  }
-
-  /**
-   * This method add auth mechanism in the following way:
-   *
-   * <ul>
-   *   <li>If original user has already an authMechanism, add it to the user
-   *   <li>Otherwise:
-   *       <ul>
-   *         <li>If airflow configuration is 'openmetadata' and server auth provider is not basic, add JWT auth
-   *             mechanism from Airflow configuration
-   *         <li>Otherwise:
-   *             <ul>
-   *               <li>If airflow configuration is 'basic', add JWT auth mechanism with a generated token which does not
-   *                   expire
-   *               <li>Otherwise, add SSO auth mechanism from Airflow configuration
-   *             </ul>
-   *       </ul>
-   * </ul>
-   */
-  public static User addOrUpdateBotUser(User user, OpenMetadataApplicationConfig openMetadataApplicationConfig) {
-    User originalUser = retrieveWithAuthMechanism(user);
-    AirflowConfiguration airflowConfig = openMetadataApplicationConfig.getAirflowConfiguration();
-    AuthenticationMechanism authMechanism = originalUser != null ? originalUser.getAuthenticationMechanism() : null;
-    // the user did not have an auth mechanism and auth config is present
-    if (authConfigPresent(airflowConfig) && authMechanism == null) {
-      AuthConfiguration authConfig = airflowConfig.getAuthConfig();
-      String currentAuthProvider = openMetadataApplicationConfig.getAuthenticationConfiguration().getProvider();
-      // if the auth provider is "openmetadata" in the configuration set JWT as auth mechanism
-      if ("openmetadata".equals(airflowConfig.getAuthProvider()) && !"basic".equals(currentAuthProvider)) {
-        OpenMetadataJWTClientConfig jwtClientConfig = authConfig.getOpenmetadata();
-        authMechanism = buildAuthMechanism(JWT, buildJWTAuthMechanism(jwtClientConfig, user));
-        // TODO: https://github.com/open-metadata/OpenMetadata/issues/7712
-      } else if (!"basic".equals(currentAuthProvider)) {
-        switch (currentAuthProvider) {
-          case "no-auth":
-            break;
-          case "azure":
-            authMechanism = buildAuthMechanism(SSO, buildAuthMechanismConfig(AZURE, authConfig.getAzure()));
-            break;
-          case "google":
-            authMechanism = buildAuthMechanism(SSO, buildAuthMechanismConfig(GOOGLE, authConfig.getGoogle()));
-            break;
-          case "okta":
-            authMechanism = buildAuthMechanism(SSO, buildAuthMechanismConfig(OKTA, authConfig.getOkta()));
-            break;
-          case "auth0":
-            authMechanism = buildAuthMechanism(SSO, buildAuthMechanismConfig(AUTH_0, authConfig.getAuth0()));
-            break;
-          case "custom-oidc":
-            authMechanism = buildAuthMechanism(SSO, buildAuthMechanismConfig(CUSTOM_OIDC, authConfig.getCustomOidc()));
-            break;
-          default:
-            throw new IllegalArgumentException(
-                String.format("Unexpected auth provider [%s] for bot [%s]", currentAuthProvider, user.getName()));
-        }
-      } else {
-        authMechanism = buildAuthMechanism(JWT, buildJWTAuthMechanism(null, user));
-      }
-    } else {
-      // if auth config not present in airflow configuration and the user did not have an auth mechanism
-      if (authMechanism == null) {
-        authMechanism = buildAuthMechanism(JWT, buildJWTAuthMechanism(null, user));
-      }
-    }
-    user.setAuthenticationMechanism(authMechanism);
-    user.setDescription(user.getDescription());
-    user.setDisplayName(user.getDisplayName());
-    return addOrUpdateUser(user);
-  }
-
-  private static boolean authConfigPresent(AirflowConfiguration airflowConfig) {
-    return airflowConfig != null && airflowConfig.getAuthConfig() != null;
-  }
-
-  private static JWTAuthMechanism buildJWTAuthMechanism(OpenMetadataJWTClientConfig jwtClientConfig, User user) {
-    return Objects.isNull(jwtClientConfig) || nullOrEmpty(jwtClientConfig.getJwtToken())
-        ? JWTTokenGenerator.getInstance().generateJWTToken(user, JWTTokenExpiry.Unlimited)
-        : new JWTAuthMechanism()
-            .withJWTToken(jwtClientConfig.getJwtToken())
-            .withJWTTokenExpiry(JWTTokenExpiry.Unlimited);
-  }
-
-  private static SSOAuthMechanism buildAuthMechanismConfig(
-      SSOAuthMechanism.SsoServiceType ssoServiceType, Object config) {
-    return new SSOAuthMechanism().withSsoServiceType(ssoServiceType).withAuthConfig(config);
-  }
-
-  private static AuthenticationMechanism buildAuthMechanism(AuthenticationMechanism.AuthType authType, Object config) {
-    return new AuthenticationMechanism().withAuthType(authType).withConfig(config);
-  }
-
-  private static User retrieveWithAuthMechanism(User user) {
-    EntityRepository<User> userRepository = UserRepository.class.cast(Entity.getEntityRepository(Entity.USER));
-    try {
-      return userRepository.getByName(null, user.getName(), new EntityUtil.Fields(List.of("authenticationMechanism")));
-    } catch (IOException | EntityNotFoundException e) {
-      LOG.debug("Bot entity: {} does not exists.", user);
-      return null;
-    }
-  }
-
-=======
->>>>>>> d07f1a9d
   public static SubjectContext getSubjectContext(SecurityContext securityContext) {
     if (securityContext == null || securityContext.getUserPrincipal() == null) {
       throw new AuthenticationException("No principal in security context");
