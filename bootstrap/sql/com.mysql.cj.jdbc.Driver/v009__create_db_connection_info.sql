--- conflicted
+++ resolved
@@ -117,7 +117,13 @@
 SET json = JSON_REMOVE(json, '$.connection.config.securityConfig.audience')
 WHERE name = 'OpenMetadata' AND JSON_EXTRACT(json, '$.connection.config.authProvider') != 'google';
 
-<<<<<<< HEAD
+ALTER TABLE user_tokens MODIFY COLUMN expiryDate BIGINT UNSIGNED GENERATED ALWAYS AS (json ->> '$.expiryDate');
+
+DELETE FROM alert_entity;
+drop table alert_action_def;
+
+ALTER TABLE alert_entity RENAME TO event_subscription_entity;
+
 -- create data model table
 CREATE TABLE IF NOT EXISTS data_model_entity (
     id VARCHAR(36) GENERATED ALWAYS AS (json ->> '$.id') STORED NOT NULL,
@@ -128,12 +134,4 @@
     deleted BOOLEAN GENERATED ALWAYS AS (json -> '$.deleted'),
     PRIMARY KEY (id),
     UNIQUE (fullyQualifiedName)
-);
-=======
-ALTER TABLE user_tokens MODIFY COLUMN expiryDate BIGINT UNSIGNED GENERATED ALWAYS AS (json ->> '$.expiryDate');
-
-DELETE FROM alert_entity;
-drop table alert_action_def;
-
-ALTER TABLE alert_entity RENAME TO event_subscription_entity;
->>>>>>> 64205cf2
+);