-- Unique constraint for user email address
ALTER TABLE user_entity
ADD UNIQUE (email);


-- Remove classificationName in BigQuery
UPDATE dbservice_entity
SET json = JSON_REMOVE(json, '$.connection.config.classificationName') where serviceType in ('BigQuery');

-- migrate ingestAllDatabases in postgres 
UPDATE dbservice_entity de2 
SET json = JSON_REPLACE(
    JSON_INSERT(json, 
      '$.connection.config.database', 
      (select JSON_EXTRACT(json, '$.name') 
        from database_entity de 
        where id = (select er.toId 
            from entity_relationship er 
            where er.fromId = de2.id 
              and er.toEntity = 'database' 
            LIMIT 1
          ))
    ), '$.connection.config.ingestAllDatabases', 
    true
  ) 
where de2.serviceType = 'Postgres' 
  and JSON_EXTRACT(json, '$.connection.config.database') is NULL;

-- new object store service and container entities
CREATE TABLE IF NOT EXISTS objectstore_service_entity (
    id VARCHAR(36) GENERATED ALWAYS AS (json ->> '$.id') STORED NOT NULL,
    name VARCHAR(256) GENERATED ALWAYS AS (json ->> '$.name') NOT NULL,
    serviceType VARCHAR(256) GENERATED ALWAYS AS (json ->> '$.serviceType') NOT NULL,
    json JSON NOT NULL,
    updatedAt BIGINT UNSIGNED GENERATED ALWAYS AS (json ->> '$.updatedAt') NOT NULL,
    updatedBy VARCHAR(256) GENERATED ALWAYS AS (json ->> '$.updatedBy') NOT NULL,
    deleted BOOLEAN GENERATED ALWAYS AS (json -> '$.deleted'),
    PRIMARY KEY (id),
    UNIQUE (name)
);

CREATE TABLE IF NOT EXISTS objectstore_container_entity (
    id VARCHAR(36) GENERATED ALWAYS AS (json ->> '$.id') STORED NOT NULL,
    fullyQualifiedName VARCHAR(256) GENERATED ALWAYS AS (json ->> '$.fullyQualifiedName') NOT NULL,
    json JSON NOT NULL,
    updatedAt BIGINT UNSIGNED GENERATED ALWAYS AS (json ->> '$.updatedAt') NOT NULL,
    updatedBy VARCHAR(256) GENERATED ALWAYS AS (json ->> '$.updatedBy') NOT NULL,
    deleted BOOLEAN GENERATED ALWAYS AS (json -> '$.deleted'),
    PRIMARY KEY (id),
    UNIQUE (fullyQualifiedName)
);

CREATE TABLE IF NOT EXISTS test_connection_definition (
    id VARCHAR(36) GENERATED ALWAYS AS (json ->> '$.id') STORED NOT NULL,
    name VARCHAR(256) GENERATED ALWAYS AS (json ->> '$.name') NOT NULL,
    json JSON NOT NULL,
    updatedAt BIGINT UNSIGNED GENERATED ALWAYS AS (json ->> '$.updatedAt') NOT NULL,
    updatedBy VARCHAR(256) GENERATED ALWAYS AS (json ->> '$.updatedBy') NOT NULL,
    deleted BOOLEAN GENERATED ALWAYS AS (json -> '$.deleted'),
    PRIMARY KEY (id),
    UNIQUE (name)
);

CREATE TABLE IF NOT EXISTS automations_workflow (
    id VARCHAR(36) GENERATED ALWAYS AS (json ->> '$.id') STORED NOT NULL,
    name VARCHAR(256) GENERATED ALWAYS AS (json ->> '$.name') NOT NULL,
    workflowType VARCHAR(256) GENERATED ALWAYS AS (json ->> '$.workflowType') STORED NOT NULL,
    status VARCHAR(256) GENERATED ALWAYS AS (json ->> '$.status') STORED,
    json JSON NOT NULL,
    updatedAt BIGINT UNSIGNED GENERATED ALWAYS AS (json ->> '$.updatedAt') NOT NULL,
    updatedBy VARCHAR(256) GENERATED ALWAYS AS (json ->> '$.updatedBy') NOT NULL,
    deleted BOOLEAN GENERATED ALWAYS AS (json -> '$.deleted'),
    PRIMARY KEY (id),
    UNIQUE (name)
);

-- Do not store OM server connection, we'll set it dynamically on the resource
UPDATE ingestion_pipeline_entity
SET json = JSON_REMOVE(json, '$.openMetadataServerConnection');

<<<<<<< HEAD
UPDATE metadata_service_entity
SET json = JSON_REMOVE(json, '$.connection.config.securityConfig.audience')
WHERE name = 'OpenMetadata' AND JSON_EXTRACT(json, '$.connection.config.authProvider') != 'google';
=======
CREATE TABLE IF NOT EXISTS query_entity (
    id VARCHAR(36) GENERATED ALWAYS AS (json ->> '$.id') NOT NULL,
    name VARCHAR(256) GENERATED ALWAYS AS (json ->> '$.name') NOT NULL,
    json JSON NOT NULL,
    updatedAt BIGINT UNSIGNED GENERATED ALWAYS AS (json ->> '$.updatedAt') NOT NULL,
    updatedBy VARCHAR(256) GENERATED ALWAYS AS (json ->> '$.updatedBy') NOT NULL,
    deleted BOOLEAN GENERATED ALWAYS AS (json -> '$.deleted'),
    UNIQUE(name),
    INDEX name_index (name)
);

CREATE TABLE IF NOT EXISTS temp_query_migration (
    tableId VARCHAR(36)NOT NULL,
    queryId VARCHAR(36) GENERATED ALWAYS AS (json ->> '$.id') NOT NULL,
    json JSON NOT NULL
);


INSERT INTO temp_query_migration(tableId,json)
SELECT id,JSON_OBJECT('id',UUID(),'vote',vote,'query',query,'users',users,'checksum',checksum,'duration',duration,'name','table','name',checksum,
'updatedAt',UNIX_TIMESTAMP(NOW()),'updatedBy','admin','deleted',false) as json from entity_extension d, json_table(d.json, '$[*]' columns (vote double path '$.vote', query varchar(200) path '$.query',users json path '$.users',checksum varchar(200) path '$.checksum',duration double path '$.duration',
queryDate varchar(200) path '$.queryDate')) AS j WHERE extension = "table.tableQueries";

INSERT INTO query_entity(json)
SELECT json FROM temp_query_migration;

INSERT INTO entity_relationship(fromId,toId,fromEntity,toEntity,relation)
SELECT tableId,queryId,"table","query",5 FROM temp_query_migration;

DELETE FROM entity_extension WHERE id IN
 (SELECT DISTINCT tableId FROM temp_query_migration) AND extension = "table.tableQueries";

DROP Table temp_query_migration;
>>>>>>> b153b797
<|MERGE_RESOLUTION|>--- conflicted
+++ resolved
@@ -78,11 +78,6 @@
 UPDATE ingestion_pipeline_entity
 SET json = JSON_REMOVE(json, '$.openMetadataServerConnection');
 
-<<<<<<< HEAD
-UPDATE metadata_service_entity
-SET json = JSON_REMOVE(json, '$.connection.config.securityConfig.audience')
-WHERE name = 'OpenMetadata' AND JSON_EXTRACT(json, '$.connection.config.authProvider') != 'google';
-=======
 CREATE TABLE IF NOT EXISTS query_entity (
     id VARCHAR(36) GENERATED ALWAYS AS (json ->> '$.id') NOT NULL,
     name VARCHAR(256) GENERATED ALWAYS AS (json ->> '$.name') NOT NULL,
@@ -116,4 +111,7 @@
  (SELECT DISTINCT tableId FROM temp_query_migration) AND extension = "table.tableQueries";
 
 DROP Table temp_query_migration;
->>>>>>> b153b797
+
+UPDATE metadata_service_entity
+SET json = JSON_REMOVE(json, '$.connection.config.securityConfig.audience')
+WHERE name = 'OpenMetadata' AND JSON_EXTRACT(json, '$.connection.config.authProvider') != 'google';